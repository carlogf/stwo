--- conflicted
+++ resolved
@@ -110,15 +110,8 @@
                 state = compress16(state, msgs, zeros, zeros, zeros, zeros);
             }
             let state: [Blake2sHash; 16] = unsafe { transmute(untranspose_states(state)) };
-<<<<<<< HEAD
-            // res.extend_from_slice(&state);
             chunk.copy_from_slice(&state);
         });
-        // );
-=======
-            chunk.copy_from_slice(&state);
-        });
->>>>>>> 1b443ac9
         res
     }
 }
