use itertools::Itertools;
use num_traits::{One, Zero};
use tracing::{span, Level};

use super::component::LOG_N_COLUMNS;
use crate::core::air::accumulation::{DomainEvaluationAccumulator, PointEvaluationAccumulator};
use crate::core::air::mask::fixed_mask_points;
use crate::core::air::{
    Air, AirProver, AirTraceVerifier, AirTraceWriter, Component, ComponentProver, ComponentTrace,
    ComponentTraceWriter,
};
use crate::core::backend::simd::column::BaseFieldVec;
use crate::core::backend::simd::m31::{PackedBaseField, LOG_N_LANES};
use crate::core::backend::simd::qm31::PackedSecureField;
use crate::core::backend::simd::SimdBackend;
use crate::core::backend::{Col, Column, ColumnOps};
use crate::core::channel::Blake2sChannel;
use crate::core::circle::CirclePoint;
use crate::core::constraints::coset_vanishing;
use crate::core::fields::m31::BaseField;
use crate::core::fields::qm31::SecureField;
use crate::core::fields::{FieldExpOps, FieldOps};
use crate::core::pcs::TreeVec;
use crate::core::poly::circle::{CanonicCoset, CircleEvaluation};
use crate::core::poly::BitReversedOrder;
use crate::core::{ColumnVec, ComponentVec, InteractionElements};
use crate::examples::wide_fibonacci::component::{ALPHA_ID, N_COLUMNS, Z_ID};

// TODO(AlonH): Remove this once the Cpu and Simd implementations are aligned.
pub struct SimdWideFibComponent {
    pub log_fibonacci_size: u32,
    pub log_n_instances: u32,
}

impl SimdWideFibComponent {
    /// Returns the log of the size of the columns in the trace (which could also be looked at as
    /// the log number of rows).
    pub fn log_column_size(&self) -> u32 {
        self.log_n_instances + self.log_fibonacci_size - LOG_N_COLUMNS as u32
    }

    pub fn log_n_columns(&self) -> usize {
        LOG_N_COLUMNS
    }

    pub fn n_columns(&self) -> usize {
        N_COLUMNS
    }
}

// TODO(AlonH): Remove this once the Cpu and Simd implementations are aligned.
pub struct SimdWideFibAir {
    pub component: SimdWideFibComponent,
}

impl Air for SimdWideFibAir {
    fn components(&self) -> Vec<&dyn Component> {
        vec![&self.component]
    }
}

impl AirTraceVerifier for SimdWideFibAir {
    fn interaction_elements(&self, _channel: &mut Blake2sChannel) -> InteractionElements {
        InteractionElements::default()
    }
}

impl AirTraceWriter<SimdBackend> for SimdWideFibAir {
    fn interact(
        &self,
        _trace: &ColumnVec<CircleEvaluation<SimdBackend, BaseField, BitReversedOrder>>,
        _elements: &InteractionElements,
    ) -> ComponentVec<CircleEvaluation<SimdBackend, BaseField, BitReversedOrder>> {
        ComponentVec(vec![vec![]])
    }

    fn to_air_prover(&self) -> &impl AirProver<SimdBackend> {
        self
    }
}

impl Component for SimdWideFibComponent {
    fn n_constraints(&self) -> usize {
        self.n_columns() - 2
    }

    fn max_constraint_log_degree_bound(&self) -> u32 {
        self.log_column_size() + 1
    }

    fn n_interaction_phases(&self) -> u32 {
        1
    }

    fn trace_log_degree_bounds(&self) -> TreeVec<ColumnVec<u32>> {
        TreeVec::new(vec![vec![self.log_column_size(); self.n_columns()], vec![]])
    }

    fn mask_points(
        &self,
        point: CirclePoint<SecureField>,
    ) -> TreeVec<ColumnVec<Vec<CirclePoint<SecureField>>>> {
        TreeVec::new(vec![
            fixed_mask_points(&vec![vec![0_usize]; self.n_columns()], point),
            vec![],
        ])
    }

    fn interaction_element_ids(&self) -> Vec<String> {
        vec![ALPHA_ID.to_string(), Z_ID.to_string()]
    }

    fn evaluate_constraint_quotients_at_point(
        &self,
        point: CirclePoint<SecureField>,
        mask: &ColumnVec<Vec<SecureField>>,
        evaluation_accumulator: &mut PointEvaluationAccumulator,
        _interaction_elements: &InteractionElements,
    ) {
        let constraint_zero_domain = CanonicCoset::new(self.log_column_size()).coset;
        let denom = coset_vanishing(constraint_zero_domain, point);
        let denom_inverse = denom.inverse();
        for i in 0..self.n_columns() - 2 {
            let numerator = mask[i][0].square() + mask[i + 1][0].square() - mask[i + 2][0];
            evaluation_accumulator.accumulate(numerator * denom_inverse);
        }
    }
}

impl AirProver<SimdBackend> for SimdWideFibAir {
    fn prover_components(&self) -> Vec<&dyn ComponentProver<SimdBackend>> {
        vec![&self.component]
    }
}

pub fn gen_trace(
    log_size: u32,
) -> ColumnVec<CircleEvaluation<SimdBackend, BaseField, BitReversedOrder>> {
    assert!(log_size >= LOG_N_LANES);
    let mut trace = (0..N_COLUMNS)
        .map(|_| Col::<SimdBackend, BaseField>::zeros(1 << log_size))
        .collect_vec();
    for vec_index in 0..(1 << (log_size - LOG_N_LANES)) {
        let mut a = PackedBaseField::one();
        let mut b = PackedBaseField::from_array(std::array::from_fn(|i| {
            BaseField::from_u32_unchecked((vec_index * 16 + i) as u32)
        }));
        trace[0].data[vec_index] = a;
        trace[1].data[vec_index] = b;
        trace.iter_mut().skip(2).for_each(|col| {
            (a, b) = (b, a.square() + b.square());
            col.data[vec_index] = b;
        });
    }
    let domain = CanonicCoset::new(log_size).circle_domain();
    trace
        .into_iter()
        .map(|eval| CircleEvaluation::<SimdBackend, _, BitReversedOrder>::new(domain, eval))
        .collect_vec()
}

// TODO(AlonH): Implement.
impl ComponentTraceWriter<SimdBackend> for SimdWideFibComponent {
    fn write_interaction_trace(
        &self,
        _trace: &ColumnVec<&CircleEvaluation<SimdBackend, BaseField, BitReversedOrder>>,
        _elements: &InteractionElements,
    ) -> ColumnVec<CircleEvaluation<SimdBackend, BaseField, BitReversedOrder>> {
        vec![]
    }
}

impl ComponentProver<SimdBackend> for SimdWideFibComponent {
    fn evaluate_constraint_quotients_on_domain(
        &self,
        trace: &ComponentTrace<'_, SimdBackend>,
        evaluation_accumulator: &mut DomainEvaluationAccumulator<SimdBackend>,
        _interaction_elements: &InteractionElements,
    ) {
        assert_eq!(trace.polys[0].len(), self.n_columns());
        // TODO(spapini): Steal evaluation from commitment.
        let eval_domain = CanonicCoset::new(self.log_column_size() + 1).circle_domain();
        let trace_eval = &trace.evals;

        // Denoms.
        let span = span!(Level::INFO, "Constraint eval denominators").entered();
        // TODO(spapini): Make this prettier.
        let zero_domain = CanonicCoset::new(self.log_column_size()).coset;
        let mut denoms =
            BaseFieldVec::from_iter(eval_domain.iter().map(|p| coset_vanishing(zero_domain, p)));
        <SimdBackend as ColumnOps<BaseField>>::bit_reverse_column(&mut denoms);
        let mut denom_inverses = BaseFieldVec::zeros(denoms.len());
        <SimdBackend as FieldOps<BaseField>>::batch_inverse(&denoms, &mut denom_inverses);
        span.exit();

        let _span = span!(Level::INFO, "Constraint pointwise eval").entered();

        let constraint_log_degree_bound = self.max_constraint_log_degree_bound();
        let n_constraints = self.n_constraints();
        let [accum] =
            evaluation_accumulator.columns([(constraint_log_degree_bound, n_constraints)]);

        for vec_row in 0..(1 << (eval_domain.log_size() - LOG_N_LANES)) {
            // Numerator.
            let a = trace_eval[0][0].data[vec_row];
            let mut row_res = PackedSecureField::zero();
            let mut a_sq = a.square();
            let mut b_sq = trace_eval[0][1].data[vec_row].square();
            #[allow(clippy::needless_range_loop)]
            for i in 0..(self.n_columns() - 2) {
                unsafe {
                    let c = *trace_eval[0]
                        .get_unchecked(i + 2)
                        .data
                        .get_unchecked(vec_row);
                    row_res += PackedSecureField::broadcast(
                        accum.random_coeff_powers[self.n_columns() - 3 - i],
                    ) * (a_sq + b_sq - c);
                    (a_sq, b_sq) = (b_sq, c.square());
                }
            }

            unsafe {
                accum.col.set_packed(
                    vec_row,
                    accum.col.packed_at(vec_row) + row_res * denom_inverses.data[vec_row],
                )
            }
        }
    }
}

#[cfg(test)]
mod tests {
    use tracing::{span, Level};

    use crate::core::backend::simd::SimdBackend;
    use crate::core::channel::{Blake2sChannel, Channel};
    use crate::core::fields::m31::BaseField;
    use crate::core::fields::IntoSlice;
    use crate::core::prover::{prove, verify};
    use crate::core::vcs::blake2_hash::Blake2sHasher;
    use crate::core::vcs::hasher::Hasher;
    use crate::examples::wide_fibonacci::component::LOG_N_COLUMNS;
    use crate::examples::wide_fibonacci::simd::{gen_trace, SimdWideFibAir, SimdWideFibComponent};

    #[test_log::test]
    fn test_simd_wide_fib_prove() {
        // Note: To see time measurement, run test with
        //   RUST_LOG_SPAN_EVENTS=enter,close RUST_LOG=info RUST_BACKTRACE=1 RUSTFLAGS="
        //   -C target-cpu=native -C target-feature=+avx512f -C opt-level=2" cargo test
        //   test_simd_wide_fib_prove -- --nocapture

        // Note: 17 means 128MB of trace.
<<<<<<< HEAD
        const LOG_N_ROWS: u32 = 16;
        let component = WideFibComponent {
=======
        const LOG_N_ROWS: u32 = 12;
        let component = SimdWideFibComponent {
>>>>>>> 1b443ac9
            log_fibonacci_size: LOG_N_COLUMNS as u32,
            log_n_instances: LOG_N_ROWS,
        };
        let span = span!(Level::INFO, "Trace generation").entered();
        let trace = gen_trace(component.log_column_size());
        span.exit();
        let channel = &mut Blake2sChannel::new(Blake2sHasher::hash(BaseField::into_slice(&[])));
        let air = SimdWideFibAir { component };
        let proof = prove::<SimdBackend>(&air, channel, trace).unwrap();

        let channel = &mut Blake2sChannel::new(Blake2sHasher::hash(BaseField::into_slice(&[])));
        verify(proof, &air, channel).unwrap();
    }
}<|MERGE_RESOLUTION|>--- conflicted
+++ resolved
@@ -252,13 +252,8 @@
         //   test_simd_wide_fib_prove -- --nocapture
 
         // Note: 17 means 128MB of trace.
-<<<<<<< HEAD
         const LOG_N_ROWS: u32 = 16;
         let component = WideFibComponent {
-=======
-        const LOG_N_ROWS: u32 = 12;
-        let component = SimdWideFibComponent {
->>>>>>> 1b443ac9
             log_fibonacci_size: LOG_N_COLUMNS as u32,
             log_n_instances: LOG_N_ROWS,
         };
